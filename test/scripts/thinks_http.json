--- conflicted
+++ resolved
@@ -13,12 +13,9 @@
       "name": "Just think",
       "flow": [
         {"think": 2},
-<<<<<<< HEAD
         {"think": "{{ durations }}"},
-=======
         {"think": "2:2"},
         {"think": "2:2%"}
->>>>>>> 6a48c87e
       ]
     }
   ]
